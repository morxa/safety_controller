--- conflicted
+++ resolved
@@ -49,17 +49,11 @@
         private_nh.param("min_radius", min_radius_, 0.27);
         private_nh.param("max_radius", max_radius_, 1.5);
         private_nh.param("min_speed", min_speed_, 0.1);
-<<<<<<< HEAD
-        private_nh.param("high_vel", high_vel_, 1.0);
-        private_nh.param("medium_vel", medium_vel_, 0.6);
-        private_nh.param("low_vel", low_vel_, 0.3);
-=======
         private_nh.param("max_vel", max_vel_, 1.0);
         private_nh.param("max_vel_theta", max_vel_theta_, 1.0);
         private_nh.param("medium_vel", medium_vel_, 0.6);
         private_nh.param("low_vel", low_vel_, 0.3);
         private_nh.param("min_vel", min_vel_, 0.1);
->>>>>>> 06e60363
 
         private_nh.param("high_vel_cost_thresh", high_vel_cost_thresh_, 20);
         private_nh.param("medium_vel_cost_thresh", medium_vel_cost_thresh_, 30);
@@ -148,11 +142,7 @@
             robot_pose_cell_cost = costmap_ros_.getCostmap()->getCost(robot_pose_x, robot_pose_y);
 
             if (robot_pose_cell_cost <= medium_vel_cost_thresh_) {
-<<<<<<< HEAD
-              max_allowed_vel = high_vel_;
-=======
               max_allowed_vel = max_vel_;
->>>>>>> 06e60363
             } else if (robot_pose_cell_cost > medium_vel_cost_thresh_ &&
                        robot_pose_cell_cost < low_vel_cost_thresh_) {
               max_allowed_vel = medium_vel_;
