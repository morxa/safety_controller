/*********************************************************************
 *
 * Software License Agreement (BSD License)
 *
 *  Copyright (c) 2009, Willow Garage, Inc.
 *  All rights reserved.
 *
 *  Redistribution and use in source and binary forms, with or without
 *  modification, are permitted provided that the following conditions
 *  are met:
 *
 *   * Redistributions of source code must retain the above copyright
 *     notice, this list of conditions and the following disclaimer.
 *   * Redistributions in binary form must reproduce the above
 *     copyright notice, this list of conditions and the following
 *     disclaimer in the documentation and/or other materials provided
 *     with the distribution.
 *   * Neither the name of Willow Garage, Inc. nor the names of its
 *     contributors may be used to endorse or promote products derived
 *     from this software without specific prior written permission.
 *
 *  THIS SOFTWARE IS PROVIDED BY THE COPYRIGHT HOLDERS AND CONTRIBUTORS
 *  "AS IS" AND ANY EXPRESS OR IMPLIED WARRANTIES, INCLUDING, BUT NOT
 *  LIMITED TO, THE IMPLIED WARRANTIES OF MERCHANTABILITY AND FITNESS
 *  FOR A PARTICULAR PURPOSE ARE DISCLAIMED. IN NO EVENT SHALL THE
 *  COPYRIGHT OWNER OR CONTRIBUTORS BE LIABLE FOR ANY DIRECT, INDIRECT,
 *  INCIDENTAL, SPECIAL, EXEMPLARY, OR CONSEQUENTIAL DAMAGES (INCLUDING,
 *  BUT NOT LIMITED TO, PROCUREMENT OF SUBSTITUTE GOODS OR SERVICES;
 *  LOSS OF USE, DATA, OR PROFITS; OR BUSINESS INTERRUPTION) HOWEVER
 *  CAUSED AND ON ANY THEORY OF LIABILITY, WHETHER IN CONTRACT, STRICT
 *  LIABILITY, OR TORT (INCLUDING NEGLIGENCE OR OTHERWISE) ARISING IN
 *  ANY WAY OUT OF THE USE OF THIS SOFTWARE, EVEN IF ADVISED OF THE
 *  POSSIBILITY OF SUCH DAMAGE.
 *
 * Author: Eitan Marder-Eppstein
 *********************************************************************/
#ifndef SAFETY_CONTROLLER_SAFETY_CONTROLLER_H_
#define SAFETY_CONTROLLER_SAFETY_CONTROLLER_H_
#include <ros/ros.h>
#include <geometry_msgs/Twist.h>
#include <sensor_msgs/LaserScan.h>
#include <geometry_msgs/Point.h>
#include <costmap_2d/costmap_2d_ros.h>
#include <base_local_planner/trajectory_planner_ros.h>
#include <boost/shared_ptr.hpp>
#include <nav_msgs/Odometry.h>
#include <boost/thread.hpp>
#include <Eigen/Core>
#include <math.h>
#include <angles/angles.h>
#include <safety_controller/paramsConfig.h>
#include <dynamic_reconfigure/server.h>


#include <dynamic_reconfigure/DoubleParameter.h>
#include <dynamic_reconfigure/Reconfigure.h>
#include <dynamic_reconfigure/Config.h>

#include <dynamic_reconfigure/DoubleParameter.h>
#include <dynamic_reconfigure/Reconfigure.h>
#include <dynamic_reconfigure/Config.h>

#ifdef VISUALIZE
#include <visualization_msgs/Marker.h>
#include <visualization_msgs/MarkerArray.h>
#endif

namespace safety_controller {
    class SafetyController {
    public:
        SafetyController();
        ~SafetyController();
    private:
        void velCB(const geometry_msgs::TwistConstPtr& vel);
        void laserCB(const sensor_msgs::LaserScanConstPtr& laser_msg);
<<<<<<< HEAD
=======

        dynamic_reconfigure::Server<safety_controller::paramsConfig> *             dynamic_reconfigure_server;
        dynamic_reconfigure::Server<safety_controller::paramsConfig>::CallbackType dynamic_reconfigure_callback;
        void reconfigCB(safety_controller::paramsConfig &config, uint32_t level);
>>>>>>> 06e60363

        std::vector<geometry_msgs::Point> makeFootprintFromRadius(double radius);
        bool validate(double x, double y, double th, bool update_map);

        void controlLoop();
        void set_local_planner_max_lin_vel(double new_lin_vel);

        tf::TransformListener tf_;
        costmap_2d::Costmap2DROS costmap_ros_;
        double controller_frequency_;
        base_local_planner::TrajectoryPlannerROS planner_;
        boost::mutex vel_mutex_;
        boost::mutex laser_mutex_;
        geometry_msgs::Twist cmd_vel_;
        sensor_msgs::LaserScan laser_msg_;
        boost::thread* planning_thread_;
        double theta_range_, obs_theta_range_;
        int num_th_samples_, num_x_samples_;
        ros::Publisher pub_;
        ros::Subscriber sub_;
        ros::Subscriber laser_sub_;
        double min_radius_, max_radius_, min_speed_, max_speed_;
        bool active_;
        ros::Time last_msg_stamp_;
        ros::Duration msg_timeout_;
        double msg_timeout_sec_;

        tf::Stamped < tf::Pose > robot_pose;
        unsigned int robot_pose_x, robot_pose_y;
        unsigned char robot_pose_cell_cost;

<<<<<<< HEAD
        double high_vel_, medium_vel_, low_vel_;
=======
        double min_vel_, max_vel_, medium_vel_, low_vel_, max_vel_theta_;
>>>>>>> 06e60363
        int high_vel_cost_thresh_, medium_vel_cost_thresh_, low_vel_cost_thresh_;

        double last_lin_vel;
        double new_vel;

        double low_vel_thresh_;
        nav_msgs::Odometry odom_;
#ifdef VISUALIZE
        ros::Publisher marker_pub;
#endif
    };
};
#endif<|MERGE_RESOLUTION|>--- conflicted
+++ resolved
@@ -73,13 +73,10 @@
     private:
         void velCB(const geometry_msgs::TwistConstPtr& vel);
         void laserCB(const sensor_msgs::LaserScanConstPtr& laser_msg);
-<<<<<<< HEAD
-=======
 
         dynamic_reconfigure::Server<safety_controller::paramsConfig> *             dynamic_reconfigure_server;
         dynamic_reconfigure::Server<safety_controller::paramsConfig>::CallbackType dynamic_reconfigure_callback;
         void reconfigCB(safety_controller::paramsConfig &config, uint32_t level);
->>>>>>> 06e60363
 
         std::vector<geometry_msgs::Point> makeFootprintFromRadius(double radius);
         bool validate(double x, double y, double th, bool update_map);
@@ -111,11 +108,7 @@
         unsigned int robot_pose_x, robot_pose_y;
         unsigned char robot_pose_cell_cost;
 
-<<<<<<< HEAD
-        double high_vel_, medium_vel_, low_vel_;
-=======
         double min_vel_, max_vel_, medium_vel_, low_vel_, max_vel_theta_;
->>>>>>> 06e60363
         int high_vel_cost_thresh_, medium_vel_cost_thresh_, low_vel_cost_thresh_;
 
         double last_lin_vel;
